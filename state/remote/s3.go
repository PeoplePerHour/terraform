package remote

import (
	"bytes"
	"fmt"
	"io"
	"os"

	"github.com/awslabs/aws-sdk-go/aws"
	"github.com/awslabs/aws-sdk-go/aws/credentials"
	"github.com/awslabs/aws-sdk-go/service/s3"
)

func s3Factory(conf map[string]string) (Client, error) {
	bucketName, ok := conf["bucket"]
	if !ok {
		return nil, fmt.Errorf("missing 'bucket' configuration")
	}

	keyName, ok := conf["key"]
	if !ok {
		return nil, fmt.Errorf("missing 'key' configuration")
	}

	regionName, ok := conf["region"]
	if !ok {
		regionName = os.Getenv("AWS_DEFAULT_REGION")
		if regionName == "" {
			return nil, fmt.Errorf(
				"missing 'region' configuration or AWS_DEFAULT_REGION environment variable")
		}
	}

	accessKeyId := conf["access_key"]
	secretAccessKey := conf["secret_key"]

<<<<<<< HEAD
	credentialsProvider := credentials.NewChainCredentials([]credentials.Provider{
		&credentials.StaticProvider{Value: credentials.Value{
			AccessKeyID:     accessKeyId,
			SecretAccessKey: secretAccessKey,
			SessionToken:    "",
		}},
		&credentials.EnvProvider{},
		&credentials.SharedCredentialsProvider{Filename: "", Profile: ""},
		&credentials.EC2RoleProvider{},
	})

	// Make sure we got some sort of working credentials.
	_, err := credentialsProvider.Get()
=======
	creds := credentials.NewStaticCredentials(accessKeyId, secretAccessKey, "")

	// Make sure we got some sort of working credentials.
	_, err := creds.Get()
>>>>>>> bdfd7316
	if err != nil {
		return nil, fmt.Errorf("Unable to determine AWS credentials. Set the AWS_ACCESS_KEY_ID and "+
			"AWS_SECRET_ACCESS_KEY environment variables.\n(error was: %s)", err)
	}

	awsConfig := &aws.Config{
		Credentials: creds,
		Region:      regionName,
	}
	nativeClient := s3.New(awsConfig)

	return &S3Client{
		nativeClient: nativeClient,
		bucketName:   bucketName,
		keyName:      keyName,
	}, nil
}

type S3Client struct {
	nativeClient *s3.S3
	bucketName   string
	keyName      string
}

func (c *S3Client) Get() (*Payload, error) {
	output, err := c.nativeClient.GetObject(&s3.GetObjectInput{
		Bucket: &c.bucketName,
		Key:    &c.keyName,
	})

	if err != nil {
		if awserr := aws.Error(err); awserr != nil {
			if awserr.Code == "NoSuchKey" {
				return nil, nil
			} else {
				return nil, err
			}
		} else {
			return nil, err
		}
	}

	defer output.Body.Close()

	buf := bytes.NewBuffer(nil)
	if _, err := io.Copy(buf, output.Body); err != nil {
		return nil, fmt.Errorf("Failed to read remote state: %s", err)
	}

	payload := &Payload{
		Data: buf.Bytes(),
	}

	// If there was no data, then return nil
	if len(payload.Data) == 0 {
		return nil, nil
	}

	return payload, nil
}

func (c *S3Client) Put(data []byte) error {
	contentType := "application/octet-stream"
	contentLength := int64(len(data))

	_, err := c.nativeClient.PutObject(&s3.PutObjectInput{
		ContentType:   &contentType,
		ContentLength: &contentLength,
		Body:          bytes.NewReader(data),
		Bucket:        &c.bucketName,
		Key:           &c.keyName,
	})

	if err == nil {
		return nil
	} else {
		return fmt.Errorf("Failed to upload state: %v", err)
	}
}

func (c *S3Client) Delete() error {
	_, err := c.nativeClient.DeleteObject(&s3.DeleteObjectInput{
		Bucket: &c.bucketName,
		Key:    &c.keyName,
	})

	return err
}<|MERGE_RESOLUTION|>--- conflicted
+++ resolved
@@ -26,37 +26,19 @@
 	if !ok {
 		regionName = os.Getenv("AWS_DEFAULT_REGION")
 		if regionName == "" {
-			return nil, fmt.Errorf(
-				"missing 'region' configuration or AWS_DEFAULT_REGION environment variable")
+			return nil, fmt.Errorf("missing 'region' configuration or AWS_DEFAULT_REGION environment variable")
 		}
 	}
 
 	accessKeyId := conf["access_key"]
 	secretAccessKey := conf["secret_key"]
 
-<<<<<<< HEAD
-	credentialsProvider := credentials.NewChainCredentials([]credentials.Provider{
-		&credentials.StaticProvider{Value: credentials.Value{
-			AccessKeyID:     accessKeyId,
-			SecretAccessKey: secretAccessKey,
-			SessionToken:    "",
-		}},
-		&credentials.EnvProvider{},
-		&credentials.SharedCredentialsProvider{Filename: "", Profile: ""},
-		&credentials.EC2RoleProvider{},
-	})
-
-	// Make sure we got some sort of working credentials.
-	_, err := credentialsProvider.Get()
-=======
 	creds := credentials.NewStaticCredentials(accessKeyId, secretAccessKey, "")
 
 	// Make sure we got some sort of working credentials.
 	_, err := creds.Get()
->>>>>>> bdfd7316
 	if err != nil {
-		return nil, fmt.Errorf("Unable to determine AWS credentials. Set the AWS_ACCESS_KEY_ID and "+
-			"AWS_SECRET_ACCESS_KEY environment variables.\n(error was: %s)", err)
+		return nil, fmt.Errorf("Unable to determine AWS credentials. Set the AWS_ACCESS_KEY_ID and AWS_SECRET_ACCESS_KEY environment variables.\n(error was: %s)", err)
 	}
 
 	awsConfig := &aws.Config{
